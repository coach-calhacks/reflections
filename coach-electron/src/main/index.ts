import { app, shell, BrowserWindow, ipcMain, desktopCapturer } from "electron";
import { join } from "path";
import { electronApp, optimizer, is } from "@electron-toolkit/utils";
import icon from "../../resources/icon.png?asset";
import {
  getVersions,
  triggerIPC,
  startScreenCapture,
  stopScreenCapture,
  getScreenCaptureStatus,
  setScreenCaptureInterval,
  getScreenCaptureFolder,
  initializeScreenCapture,
  signInWithGoogle,
  performDeepResearch,
  getTaskStats,
<<<<<<< HEAD
  setFaceTimeCallActive,
  getPromptConfig,
=======
  getLifetimeTaskStats,
  analyzeUserEmails,
  uploadConversation,
  uploadResearchSummary,
  generateSystemPrompt,
>>>>>>> 58220f74
} from "@/lib";
import {
  GetVersionsFn,
  StartScreenCaptureFn,
  StopScreenCaptureFn,
  GetScreenCaptureStatusFn,
  SetScreenCaptureIntervalFn,
  GetScreenCaptureFolderFn,
  SignInWithGoogleFn,
  PerformDeepResearchFn,
  GetTaskStatsFn,
<<<<<<< HEAD
  StartFaceTimeCallFn,
  GetDesktopSourcesFn,
  DesktopSource,
  SetFaceTimeCallActiveFn,
  GetPromptConfigFn,
=======
  GetLifetimeTaskStatsFn,
  AnalyzeUserEmailsFn,
  UploadConversationFn,
  UploadResearchSummaryFn,
  GenerateSystemPromptFn,
>>>>>>> 58220f74
} from "@shared/types";

let mainWindow: BrowserWindow | null = null;

function createWindow(): void {
  // Create the browser window.
  mainWindow = new BrowserWindow({
    width: 900,
    height: 670,
    show: false,
    autoHideMenuBar: true,
    titleBarStyle: 'hidden',
    ...(process.platform === "linux" ? { icon } : {}),
    webPreferences: {
      preload: join(__dirname, "../preload/index.js"),
      sandbox: false, // Changed from true - needed for desktopCapturer
      contextIsolation: true,
      nodeIntegration: false,
    },
  });

  mainWindow.on("ready-to-show", () => {
    mainWindow?.show();
  });

  mainWindow.on("closed", () => {
    mainWindow = null;
  });

  mainWindow.webContents.setWindowOpenHandler((details) => {
    shell.openExternal(details.url);
    return { action: "deny" };
  });

  // HMR for renderer base on electron-vite cli.
  // Load the remote URL for development or the local html file for production.
  if (is.dev && process.env["ELECTRON_RENDERER_URL"]) {
    mainWindow.loadURL(process.env["ELECTRON_RENDERER_URL"]);
  } else {
    mainWindow.loadFile(join(__dirname, "../renderer/index.html"));
  }
}

// This method will be called when Electron has finished
// initialization and is ready to create browser windows.
// Some APIs can only be used after this event occurs.
app.whenReady().then(() => {
  // Set app user model id for windows
  electronApp.setAppUserModelId("com.electron");

  // Default open or close DevTools by F12 in development
  // and ignore CommandOrControl + R in production.
  // see https://github.com/alex8088/electron-toolkit/tree/master/packages/utils
  app.on("browser-window-created", (_, window) => {
    optimizer.watchWindowShortcuts(window);
  });

  createWindow();

  app.on("activate", function () {
    // On macOS it's common to re-create a window in the app when the
    // dock icon is clicked and there are no other windows open.
    if (BrowserWindow.getAllWindows().length === 0) createWindow();
  });

  // IPC events
  ipcMain.handle(
    "getVersions",
    (_, ...args: Parameters<GetVersionsFn>) => getVersions(...args)
  );

  ipcMain.handle("triggerIPC", () => triggerIPC());

  // Screen capture IPC events
  ipcMain.handle(
    "startScreenCapture",
    (_, ...args: Parameters<StartScreenCaptureFn>) => startScreenCapture(...args)
  );

  ipcMain.handle(
    "stopScreenCapture",
    (_, ...args: Parameters<StopScreenCaptureFn>) => stopScreenCapture(...args)
  );

  ipcMain.handle(
    "getScreenCaptureStatus",
    (_, ...args: Parameters<GetScreenCaptureStatusFn>) => getScreenCaptureStatus(...args)
  );

  ipcMain.handle(
    "setScreenCaptureInterval",
    (_, ...args: Parameters<SetScreenCaptureIntervalFn>) => setScreenCaptureInterval(...args)
  );

  ipcMain.handle(
    "getScreenCaptureFolder",
    (_, ...args: Parameters<GetScreenCaptureFolderFn>) => getScreenCaptureFolder(...args)
  );

  // Google OAuth IPC event
  ipcMain.handle(
    "signInWithGoogle",
    (_, ...args: Parameters<SignInWithGoogleFn>) => signInWithGoogle(...args)
  );

  // Web Deep Research IPC event
  ipcMain.handle(
    "performDeepResearch",
    async (event, ...args: Parameters<PerformDeepResearchFn>) => {
      // Set up event callback to send events back to renderer
      const onEvent = (researchEvent: any) => {
        event.sender.send('research-event', researchEvent);
      };
      
      return performDeepResearch(args[0], onEvent);
    }
  );

  // Stats IPC event
  ipcMain.handle(
    "getTaskStats",
    (_, ...args: Parameters<GetTaskStatsFn>) => getTaskStats(...args)
  );

<<<<<<< HEAD
  // FaceTime Call IPC events
  ipcMain.handle(
    "startFaceTimeCall",
    async (_, ...args: Parameters<StartFaceTimeCallFn>) => {
      if (mainWindow && !mainWindow.isDestroyed()) {
        mainWindow.show();
        mainWindow.focus();
        mainWindow.webContents.send('navigate-to-call');
      }
    }
  );

  ipcMain.handle(
    "getDesktopSources",
    async (_, ...args: Parameters<GetDesktopSourcesFn>): Promise<DesktopSource[]> => {
      try {
        const sources = await desktopCapturer.getSources({
          types: ['window', 'screen'],
          thumbnailSize: { width: 150, height: 150 }
        });
        
        return sources.map(source => ({
          id: source.id,
          name: source.name,
          thumbnail: source.thumbnail.toDataURL()
        }));
      } catch (error) {
        console.error('Error getting desktop sources:', error);
        return [];
      }
    }
  );

  // Set FaceTime call active state
  ipcMain.handle(
    "setFaceTimeCallActive",
    (_, ...args: Parameters<SetFaceTimeCallActiveFn>) => setFaceTimeCallActive(...args)
  );

  // Get prompt configuration
  ipcMain.handle(
    "getPromptConfig",
    (_, ...args: Parameters<GetPromptConfigFn>) => getPromptConfig(...args)
=======
  // Lifetime Stats IPC event
  ipcMain.handle(
    "getLifetimeTaskStats",
    (_, ...args: Parameters<GetLifetimeTaskStatsFn>) => getLifetimeTaskStats(...args)
  );

  // Email Analysis IPC event
  ipcMain.handle(
    "analyzeUserEmails",
    (_, ...args: Parameters<AnalyzeUserEmailsFn>) => analyzeUserEmails(...args)
  );

  // Conversation Upload IPC event
  ipcMain.handle(
    "uploadConversation",
    (_, ...args: Parameters<UploadConversationFn>) => uploadConversation(...args)
  );

  // Research Summary Upload IPC event
  ipcMain.handle(
    "uploadResearchSummary",
    (_, ...args: Parameters<UploadResearchSummaryFn>) => uploadResearchSummary(...args)
  );

  // Generate System Prompt IPC event
  ipcMain.handle(
    "generateSystemPrompt",
    (_, ...args: Parameters<GenerateSystemPromptFn>) => generateSystemPrompt(...args)
>>>>>>> 58220f74
  );

  // Initialize screen capture (auto-start if previously enabled)
  initializeScreenCapture();
});

// Quit when all windows are closed, except on macOS. There, it's common
// for applications and their menu bar to stay active until the user quits
// explicitly with Cmd + Q.
app.on("window-all-closed", () => {
  if (process.platform !== "darwin") {
    app.quit();
  }
});

// In this file you can include the rest of your app"s specific main process
// code. You can also put them in separate files and require them here.<|MERGE_RESOLUTION|>--- conflicted
+++ resolved
@@ -14,16 +14,13 @@
   signInWithGoogle,
   performDeepResearch,
   getTaskStats,
-<<<<<<< HEAD
   setFaceTimeCallActive,
   getPromptConfig,
-=======
   getLifetimeTaskStats,
   analyzeUserEmails,
   uploadConversation,
   uploadResearchSummary,
   generateSystemPrompt,
->>>>>>> 58220f74
 } from "@/lib";
 import {
   GetVersionsFn,
@@ -35,19 +32,16 @@
   SignInWithGoogleFn,
   PerformDeepResearchFn,
   GetTaskStatsFn,
-<<<<<<< HEAD
   StartFaceTimeCallFn,
   GetDesktopSourcesFn,
   DesktopSource,
   SetFaceTimeCallActiveFn,
   GetPromptConfigFn,
-=======
   GetLifetimeTaskStatsFn,
   AnalyzeUserEmailsFn,
   UploadConversationFn,
   UploadResearchSummaryFn,
   GenerateSystemPromptFn,
->>>>>>> 58220f74
 } from "@shared/types";
 
 let mainWindow: BrowserWindow | null = null;
@@ -172,7 +166,6 @@
     (_, ...args: Parameters<GetTaskStatsFn>) => getTaskStats(...args)
   );
 
-<<<<<<< HEAD
   // FaceTime Call IPC events
   ipcMain.handle(
     "startFaceTimeCall",
@@ -216,7 +209,6 @@
   ipcMain.handle(
     "getPromptConfig",
     (_, ...args: Parameters<GetPromptConfigFn>) => getPromptConfig(...args)
-=======
   // Lifetime Stats IPC event
   ipcMain.handle(
     "getLifetimeTaskStats",
@@ -245,7 +237,6 @@
   ipcMain.handle(
     "generateSystemPrompt",
     (_, ...args: Parameters<GenerateSystemPromptFn>) => generateSystemPrompt(...args)
->>>>>>> 58220f74
   );
 
   // Initialize screen capture (auto-start if previously enabled)
