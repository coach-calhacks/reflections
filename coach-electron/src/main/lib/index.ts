--- conflicted
+++ resolved
@@ -500,7 +500,6 @@
 
 // Google OAuth
 export const signInWithGoogle: SignInWithGoogleFn = async () => {
-<<<<<<< HEAD
   const result = await googleAuthSignIn();
   
   // Store user email if sign-in was successful
@@ -511,10 +510,6 @@
   
   return result;
 };
-=======
-  return googleAuthSignIn();
-};
 
 // Web Deep Research
-export { performDeepResearch } from './webResearch';
->>>>>>> ca0ee921
+export { performDeepResearch } from './webResearch';