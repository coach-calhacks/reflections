--- conflicted
+++ resolved
@@ -5,11 +5,8 @@
 import RecordingSettings from "@/components/RecordingSettings";
 import VoiceChat from "@/components/VoiceChat";
 import { ResearchDemo } from "@/components/ResearchDemo";
-<<<<<<< HEAD
 import { GLBViewer } from "@/components/GLBViewer";
-=======
 import { MCPLoadingScreen } from "@/components/MCPLoadingScreen";
->>>>>>> 3a268ec0
 
 type SetupStep = "mcp" | "research" | "voice" | "complete";
 
